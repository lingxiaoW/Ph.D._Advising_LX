--- conflicted
+++ resolved
@@ -4,23 +4,12 @@
       * Collect robot trajectory files, images, and the table 
       * Save them into a folder
       * 09-20: Saved in a folder (trajectory images and the search time, travel distance and success rate)
-<<<<<<< HEAD
   * [ ] DDPG Application
       * Make sure your DDPG code is correct
       * [ ] Check your robot action command is correct
         * Give a fixed action command and see robot trajectory
         * For instance, if t=0 s -> DDPG output is 0 degree; if t=20 s -> DDPG output is 45 degree; if t=40 s -> DDPG output is -45 degree. 
         * Give me the feedback before Tuesday (Sep. 24th)
-        * 09-23: I was trying to test my DDPG code. Still trying to generating the robot trajectory. 
-=======
-  * [ ] Update in 09-20: DDPG output [-1 1]  
-      * Change the output into 1 variable [-1 1] -> heading command
-      * -1 -> -90 degree; 1 -> 90
-      * if the output is 0 -> 0 degree
-      * heading command = current heading + DDPG output
-      * newx = oldx + cos(heading command); newy = oldy + sin(heading command)
-      
->>>>>>> 6df2201d
 
 ### Transformer-based Time-series prediction
 * [ ] Develop a transformer model to predict a time-series data. 
